--- conflicted
+++ resolved
@@ -37,12 +37,6 @@
         exit 1
 esac
 
-<<<<<<< HEAD
-HOME=$(pwd)
-
-TARGET=$1
-DIRS=$(find ${TARGET} -name run.sh | xargs -L 1 dirname)
-=======
 case $clusterSz in
     test)
         boxCount=2
@@ -89,21 +83,9 @@
 if ((addJcacheTests == 1)) ; then
     cat jcacheTest.properties >> ${profile}/${clusterSz}/test.properties
 fi
->>>>>>> 7685441f
 
 output="$(pwd)/${profile}/${clusterSz}/archive/$(date '+%Y_%m_%d-%H_%M_%S')"
 
-<<<<<<< HEAD
-for DIR in ${DIRS}
-do
-	echo "Running stabilizer in folder: ${DIR}"
-	cd ${DIR}
-	pwd
-
-	rm -f nohup.out
-	nohup ./run.sh &
-	cd ${HOME}
-=======
 
 cd ${profile}/${clusterSz}
 case $jenkinsMode in
@@ -122,6 +104,5 @@
         retCode=$?
 esac
 cd ..
->>>>>>> 7685441f
 
 exit ${retCode}