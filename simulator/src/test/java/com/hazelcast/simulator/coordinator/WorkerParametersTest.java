package com.hazelcast.simulator.coordinator;

import com.hazelcast.simulator.common.SimulatorProperties;
import com.hazelcast.simulator.protocol.registry.AgentData;
import com.hazelcast.simulator.protocol.registry.ComponentRegistry;
import com.hazelcast.simulator.utils.jars.HazelcastJARs;
import org.junit.Before;
import org.junit.Test;

import java.util.ArrayList;
import java.util.List;

import static com.hazelcast.simulator.coordinator.WorkerParameters.createAddressConfig;
import static com.hazelcast.simulator.coordinator.WorkerParameters.initClientHzConfig;
import static com.hazelcast.simulator.coordinator.WorkerParameters.initMemberHzConfig;
import static com.hazelcast.simulator.utils.FileUtils.fileAsText;
import static org.junit.Assert.assertEquals;
import static org.junit.Assert.assertFalse;
import static org.junit.Assert.assertNotNull;
import static org.junit.Assert.assertTrue;
import static org.mockito.Matchers.anyString;
import static org.mockito.Matchers.eq;
import static org.mockito.Mockito.mock;
import static org.mockito.Mockito.when;

public class WorkerParametersTest {

    private SimulatorProperties properties;
    private ComponentRegistry componentRegistry;

    private String memberConfig;
    private String clientConfig;

    @Before
    public void setUp() {
        properties = mock(SimulatorProperties.class);
        when(properties.getHazelcastVersionSpec()).thenReturn(HazelcastJARs.OUT_OF_THE_BOX);
        when(properties.get(eq("WORKER_PERFORMANCE_MONITOR_INTERVAL_SECONDS"))).thenReturn("1234");
        when(properties.get(eq("JAVA_CMD"), anyString())).thenReturn("java");

        componentRegistry = getComponentRegistryMock();

        memberConfig = fileAsText("dist/src/main/dist/conf/hazelcast.xml");
        clientConfig = fileAsText("dist/src/main/dist/conf/client-hazelcast.xml");
    }

    @Test
    public void testConstructor() {
        WorkerParameters workerParameters = new WorkerParameters(properties, true, 2342, "memberJvmOptions", "clientJvmOptions",
                memberConfig, clientConfig, "log4jConfig", "worker.sh", false);

        assertTrue(workerParameters.isAutoCreateHzInstance());
        assertEquals(2342, workerParameters.getWorkerStartupTimeout());
        assertEquals(1234, workerParameters.getWorkerPerformanceMonitorIntervalSeconds());
        assertEquals(HazelcastJARs.OUT_OF_THE_BOX, workerParameters.getHazelcastVersionSpec());

        assertEquals("memberJvmOptions", workerParameters.getMemberJvmOptions());
        assertEquals("clientJvmOptions", workerParameters.getClientJvmOptions());

        assertEquals(memberConfig, workerParameters.getMemberHzConfig());
        assertEquals(clientConfig, workerParameters.getClientHzConfig());
        assertEquals("log4jConfig", workerParameters.getLog4jConfig());
        assertFalse(workerParameters.isMonitorPerformance());

<<<<<<< HEAD
        assertEquals("java", workerParameters.getWorkerScript());
=======
        assertEquals("worker.sh", workerParameters.getWorkerScript());
>>>>>>> 0e7502a9
    }

    @Test
    public void testGetRunPhaseLogIntervalSeconds_noPerformanceMonitor() {
        WorkerParameters workerParameters = new WorkerParameters(properties, false, 0, null, null, null, null, null, "worker.sh", false);

        int intervalSeconds = workerParameters.getRunPhaseLogIntervalSeconds(5);
        assertEquals(5, intervalSeconds);
    }

    @Test
    public void testGetRunPhaseLogIntervalSeconds_withPerformanceMonitor_overPerformanceMonitorInterval() {
        WorkerParameters workerParameters = new WorkerParameters(properties, false, 0, null, null, null, null, null, "worker.sh", true);

        int intervalSeconds = workerParameters.getRunPhaseLogIntervalSeconds(5000);
        assertEquals(1234, intervalSeconds);
    }

    @Test
    public void testGetRunPhaseLogIntervalSeconds_withPerformanceMonitor_belowPerformanceMonitorInterval() {
        WorkerParameters workerParameters = new WorkerParameters(properties, false, 0, null, null, null, null, null, "worker.sh", true);

        int intervalSeconds = workerParameters.getRunPhaseLogIntervalSeconds(30);
        assertEquals(30, intervalSeconds);
    }

    @Test
    public void testCreateAddressConfig() {
        String addressConfig = createAddressConfig("members", componentRegistry, 6666);
        for (int i = 1; i <= 5; i++) {
            assertTrue(addressConfig.contains("192.168.0." + i + ":6666"));
        }
    }

    @Test
    public void testInitMemberHzConfig() {
        when(properties.get("MANAGEMENT_CENTER_URL")).thenReturn("http://localhost:8080");
        when(properties.get("MANAGEMENT_CENTER_UPDATE_INTERVAL")).thenReturn("60");

        assertTrue(memberConfig.contains("<!--MEMBERS-->"));
        assertTrue(memberConfig.contains("<!--LICENSE-KEY-->"));
        assertTrue(memberConfig.contains("<!--MANAGEMENT_CENTER_CONFIG-->"));

        String memberHzConfig = initMemberHzConfig(memberConfig, componentRegistry, 5701, "licenseKey2342", properties);

        assertNotNull(memberHzConfig);
        assertTrue(memberHzConfig.contains("licenseKey2342"));
        assertTrue(memberHzConfig.contains("http://localhost:8080"));

        assertFalse(memberHzConfig.contains("<!--MEMBERS-->"));
        assertFalse(memberHzConfig.contains("<!--LICENSE-KEY-->"));
        assertFalse(memberHzConfig.contains("<!--MANAGEMENT_CENTER_CONFIG-->"));
    }

    @Test
    public void testInitClientHzConfig() {
        assertTrue(clientConfig.contains("<!--MEMBERS-->"));
        assertTrue(clientConfig.contains("<!--LICENSE-KEY-->"));

        String clientHzConfig = initClientHzConfig(clientConfig, componentRegistry, 5701, "licenseKey2342");

        assertNotNull(clientHzConfig);
        assertTrue(clientHzConfig.contains("licenseKey2342"));

        assertFalse(clientHzConfig.contains("<!--MEMBERS-->"));
        assertFalse(clientHzConfig.contains("<!--LICENSE-KEY-->"));
    }

    private ComponentRegistry getComponentRegistryMock() {
        List<AgentData> agents = new ArrayList<AgentData>();
        for (int i = 1; i <= 5; i++) {
            AgentData agentData = mock(AgentData.class);
            when(agentData.getPrivateAddress()).thenReturn("192.168.0." + i);
            agents.add(agentData);
        }

        ComponentRegistry componentRegistry = mock(ComponentRegistry.class);
        when(componentRegistry.getAgents()).thenReturn(agents);
        return componentRegistry;
    }
}<|MERGE_RESOLUTION|>--- conflicted
+++ resolved
@@ -62,11 +62,7 @@
         assertEquals("log4jConfig", workerParameters.getLog4jConfig());
         assertFalse(workerParameters.isMonitorPerformance());
 
-<<<<<<< HEAD
-        assertEquals("java", workerParameters.getWorkerScript());
-=======
         assertEquals("worker.sh", workerParameters.getWorkerScript());
->>>>>>> 0e7502a9
     }
 
     @Test
