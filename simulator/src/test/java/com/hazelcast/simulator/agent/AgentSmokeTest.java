--- conflicted
+++ resolved
@@ -218,11 +218,7 @@
                 fileAsText("simulator/src/test/resources/hazelcast.xml"),
                 "",
                 fileAsText("dist/src/main/dist/conf/worker-log4j.xml"),
-<<<<<<< HEAD
-                "worker.sh",
-=======
                 fileAsText("dist/src/main/dist/conf/worker.sh"),
->>>>>>> 0e7502a9
                 false
         );
         ClusterLayout clusterLayout = createSingleInstanceClusterLayout(AGENT_IP_ADDRESS, workerParameters);
