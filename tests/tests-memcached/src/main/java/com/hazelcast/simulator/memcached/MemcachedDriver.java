--- conflicted
+++ resolved
@@ -79,14 +79,9 @@
         }
 
         if (get("MEMCACHED_USERNAME") != null && get("MEMCACHED_PASSWORD") != null) {
-<<<<<<< HEAD
-            AuthDescriptor authDescriptor = new AuthDescriptor(new String[] { "PLAIN" },
-                    new PlainCallbackHandler(get("MEMCACHED_USERNAME"), get("MEMCACHED_PASSWORD")));
-=======
             AuthDescriptor authDescriptor =
                     new AuthDescriptor(new String[]{"PLAIN"},
                             new PlainCallbackHandler(get("MEMCACHED_USERNAME"), get("MEMCACHED_PASSWORD")));
->>>>>>> 62303bd7
             this.client = new MemcachedClient(new ConnectionFactoryBuilder()
                     .setProtocol(ConnectionFactoryBuilder.Protocol.BINARY).setAuthDescriptor(authDescriptor).build(), addresses);
         } else {
