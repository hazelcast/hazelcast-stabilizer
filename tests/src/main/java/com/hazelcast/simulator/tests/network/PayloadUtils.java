--- conflicted
+++ resolved
@@ -123,15 +123,10 @@
         long sequenceId = Long.MAX_VALUE;
 
         addHeadTailMarkers(bytes);
-<<<<<<< HEAD
         addSequenceId(bytes, sequenceId);
-        System.out.println(toHexString(bytes));
-=======
         writeLong(bytes, 3, sequenceId);
         writeLong(bytes, bytes.length - (8 + 3), sequenceId);
         LOGGER.info(toHexString(bytes));
-
->>>>>>> 976c7f9b
         checkHeadTailMarkers(bytes);
     }
 }