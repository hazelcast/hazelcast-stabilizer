--- conflicted
+++ resolved
@@ -173,10 +173,6 @@
                 if (iteration % logFrequency == 0) {
                     log.info(Thread.currentThread().getName() + " At iteration: " + iteration);
                 }
-<<<<<<< HEAD
-=======
-                iteration++;
->>>>>>> 812de293
             }
             totalCounter.addAndGet(increments);
         }
