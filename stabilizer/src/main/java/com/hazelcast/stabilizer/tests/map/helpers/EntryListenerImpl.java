package com.hazelcast.stabilizer.tests.map.helpers;

import com.hazelcast.core.EntryEvent;
import com.hazelcast.core.EntryListener;
import com.hazelcast.nio.ObjectDataInput;
import com.hazelcast.nio.ObjectDataOutput;
import com.hazelcast.nio.serialization.DataSerializable;

import java.io.IOException;
import java.util.Random;
import java.util.concurrent.atomic.AtomicLong;

public class EntryListenerImpl implements DataSerializable, EntryListener<Object, Object> {

    private Random random = new Random();

    public AtomicLong addCount = new AtomicLong();
    public AtomicLong removeCount = new AtomicLong();
    public AtomicLong updateCount = new AtomicLong();
    public AtomicLong evictCount = new AtomicLong();

    public int minDelayMs;
    public int maxDelayMs;

    //Default Needed
<<<<<<< HEAD
    public EntryListenerImpl(){
=======
    public EntryListenerImpl() {
>>>>>>> a7098889

    }

    public EntryListenerImpl(int minDelayMs, int maxDelayMs) {
        this.minDelayMs = minDelayMs;
        this.maxDelayMs = maxDelayMs;
    }

    @Override
    public void entryAdded(EntryEvent<Object, Object> objectObjectEntryEvent) {
        delay();
        addCount.incrementAndGet();
    }

    @Override
    public void entryRemoved(EntryEvent<Object, Object> objectObjectEntryEvent) {
        delay();
        removeCount.incrementAndGet();
    }

    @Override
    public void entryUpdated(EntryEvent<Object, Object> objectObjectEntryEvent) {
        delay();
        updateCount.incrementAndGet();
    }

    @Override
    public void entryEvicted(EntryEvent<Object, Object> objectObjectEntryEvent) {
        delay();
        evictCount.incrementAndGet();
    }

    private void delay() {
        if (maxDelayMs != 0) {
            int delayMs = minDelayMs + random.nextInt(maxDelayMs);
            try {
                Thread.sleep(delayMs);
            } catch (InterruptedException e) {
                e.printStackTrace();
            }
        }
    }

    public void writeData(ObjectDataOutput out) throws IOException {
        out.writeObject(addCount);
        out.writeObject(removeCount);
        out.writeObject(updateCount);
        out.writeObject(evictCount);

        out.writeInt(minDelayMs);
        out.writeInt(maxDelayMs);
    }

    public void readData(ObjectDataInput in) throws IOException {
        addCount = in.readObject();
        removeCount = in.readObject();
        updateCount = in.readObject();
        evictCount = in.readObject();

        minDelayMs = in.readInt();
        maxDelayMs = in.readInt();
    }

    @Override
    public String toString() {
        return "EntryCounter{" +
                "addCount=" + addCount +
                ", removeCount=" + removeCount +
                ", updateCount=" + updateCount +
                ", evictCount=" + evictCount +
                '}';
    }

    @Override
    public boolean equals(Object o) {
        if (o == null) return false;
        if (!(o instanceof EntryListenerImpl)) return false;

        EntryListenerImpl that = (EntryListenerImpl) o;

        if (addCount.get() == that.addCount.get() &&
                evictCount.get() == that.evictCount.get() &&
                removeCount.get() == that.removeCount.get() &&
                updateCount.get() == that.updateCount.get()) {

            return true;
        }
        return false;
    }

    @Override
    public int hashCode() {
        int result = addCount != null ? addCount.hashCode() : 0;
        result = 31 * result + (removeCount != null ? removeCount.hashCode() : 0);
        result = 31 * result + (updateCount != null ? updateCount.hashCode() : 0);
        result = 31 * result + (evictCount != null ? evictCount.hashCode() : 0);
        return result;
    }
}<|MERGE_RESOLUTION|>--- conflicted
+++ resolved
@@ -23,14 +23,11 @@
     public int maxDelayMs;
 
     //Default Needed
-<<<<<<< HEAD
-    public EntryListenerImpl(){
-=======
     public EntryListenerImpl() {
->>>>>>> a7098889
 
     }
 
+   
     public EntryListenerImpl(int minDelayMs, int maxDelayMs) {
         this.minDelayMs = minDelayMs;
         this.maxDelayMs = maxDelayMs;
