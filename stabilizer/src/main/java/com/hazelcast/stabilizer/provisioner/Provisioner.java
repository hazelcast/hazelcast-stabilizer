--- conflicted
+++ resolved
@@ -62,14 +62,8 @@
         }
         addresses.addAll(AgentsFile.load(agentsFile));
         bash = new Bash(props);
-<<<<<<< HEAD
         hazelcastJars = new HazelcastJars(bash, props.getHazelcastVersionSpec());
     }
-=======
-        String hzVersionSpec = props.get("HAZELCAST_VERSION_SPEC", "outofthebox");
-        hazelcastJars = new HazelcastJars(bash, hzVersionSpec);
-     }
->>>>>>> 967c554a
 
     void installAgent(String ip) {
         bash.ssh(ip, format("mkdir -p hazelcast-stabilizer-%s", getVersion()));
